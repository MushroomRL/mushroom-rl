--- conflicted
+++ resolved
@@ -16,11 +16,7 @@
     <worldbody>
         <body name="puck" pos="0 0 0">
             <freejoint name="puck"/>
-<<<<<<< HEAD
-            <geom pos="0 0 0.00245" name="puck" type="cylinder" material="red" size="0.03165 0.00245" friction="0.0 0.002104678089464182 0"/>
-=======
             <geom pos="0 0 0" name="puck" type="cylinder" material="red" size="0.03165 0.00245" friction="0.0 0.002104678089464182 0"/>
->>>>>>> 3726b6c4
             <inertial pos="0 0 0" mass="0.01" diaginertia="0.01 0.01 5e-6"/>
         </body>
 
