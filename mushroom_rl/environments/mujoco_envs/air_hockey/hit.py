--- conflicted
+++ resolved
@@ -107,21 +107,13 @@
     import time
 
     env = AirHockeyHit(env_noise=False, obs_noise=False, n_intermediate_steps=4, random_init=True,
-<<<<<<< HEAD
-                       init_robot_state="right", start_paused=True)
-=======
                        init_robot_state="right")
->>>>>>> 3726b6c4
 
     env.reset()
     R = 0.
     J = 0.
     gamma = 1.
     steps = 0
-<<<<<<< HEAD
-    #env.render()
-=======
->>>>>>> 3726b6c4
     while True:
         action = np.random.randn(3) * 5
         # action = np.array([0] * 3)
