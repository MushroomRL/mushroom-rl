--- conflicted
+++ resolved
@@ -11,11 +11,8 @@
     reward per episode, episode length only for the training.
     """
 
-<<<<<<< HEAD
     def __init__(self, mdp_info, window_size=1000, update_freq=10, show=True):
-=======
-    def __init__(self, mdp, window_size=1000, update_freq=10, show=True):
->>>>>>> c54fa0cd
+
         """
         Constructor.
 
@@ -104,10 +101,6 @@
             obs = sample[0]
             action = sample[1]
             reward = sample[2]
-<<<<<<< HEAD
-            last = sample[5]
-=======
->>>>>>> c54fa0cd
 
             for i in range(len(action)):
                 self.action_buffers_list[i].update([action[i]])
@@ -116,11 +109,6 @@
                 self.observation_buffers_list[i].update([obs[i]])
 
             self.instant_reward_buffer.update([reward])
-<<<<<<< HEAD
-            self.training_reward_buffer.update([[reward, last]])
-            self.episodic_len_buffer_training.update([[1, last]])
-
-=======
 
         lengths_of_episodes = episodes_length(self._data_list)
 
@@ -136,7 +124,6 @@
 
         self._data_list = self._data_list[start_index:]
 
->>>>>>> c54fa0cd
         self.plot_window.refresh()
 
     def get_state(self):
